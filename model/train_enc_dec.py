--- conflicted
+++ resolved
@@ -175,19 +175,18 @@
     ds = ds.sub_(0.1307).div_(0.3081)  # MNIST normalisation
     targets = fullset.targets
 
-<<<<<<< HEAD
-    # Get train and val data
-    train_ds = Combine(train=True)
-    # Grab the 10k “official” test images
+    # train_ds = TensorDataset(ds, targets)
+    full_ds = Combine(fullset)
+    train_ds, val_ds = random_split(full_ds, [len(full_ds) - 10000, 10000])
     test_ds = Combine(train=False)
 
-    # Def data loaders
     train_loader = DataLoader(
         train_ds,
         batch_size=wandb.config.batch_size,
-        shuffle=True)
+        shuffle=True,
+        num_workers=4,)
     val_loader = DataLoader(
-        train_ds,
+        val_ds,
         batch_size=wandb.config.batch_size,
         shuffle=False)
     test_loader = DataLoader(
@@ -197,14 +196,6 @@
         num_workers=4,
         pin_memory=True,
     )
-=======
-    # train_ds = TensorDataset(ds, targets)
-    full_ds = Combine(fullset)
-    train_ds, val_ds = random_split(full_ds, [len(full_ds) - 10000, 10000])
-
-    train_loader = DataLoader(train_ds, batch_size=wandb.config.batch_size, shuffle=True)
-    
->>>>>>> bcb176eb
     
     # model, optimiser, cross entropy loss, and scheduler
     model = Transformer(wandb.config).to(dev)  # Transformer model with encoder and decoder
