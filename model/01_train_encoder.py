--- conflicted
+++ resolved
@@ -86,12 +86,7 @@
         if idx % 100 == 0:
             prgs.set_postfix({"loss": loss.item()})
             print(f"Epoch {epoch + 1}, Batch {idx + 1}, Loss: {loss.item()}")
-<<<<<<< HEAD
-        
-=======
 
-
->>>>>>> e0ac808a
 
 wandb.finish()
 print("Training complete. Model saved and logged to WandB.")