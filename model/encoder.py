--- conflicted
+++ resolved
@@ -3,6 +3,7 @@
 import torch.nn as nn
 
 import numpy as np
+from patch_and_embed import image_to_patch_columns
 
 # Function to get 2D sinusoidal positional encodings
 def get_2d_sincos_pos_enc(grid_h: int, grid_w: int, d_model: int) -> torch.Tensor:
@@ -12,34 +13,42 @@
     So the first hald of the embedding gets the row position encoding added to the tensor, the 
     second half gets the column position encoding added.
     """
-    # split sizes
+    # how many dims for row vs col
     half1 = d_model // 2
     half2 = d_model - half1
-    # prepare row and column indices
-    position_row = torch.arange(grid_h).unsqueeze(1).float()  # shape [H,1]
-    position_col = torch.arange(grid_w).unsqueeze(1).float()  # shape [W,1]
-    # compute div terms
-    # for row part: size half1
-    div_term_row = torch.exp(torch.arange(0, half1, 2).float() * (-np.log(10000.0) / half1))
-    # for col part: size half2
-    div_term_col = torch.exp(torch.arange(0, half2, 2).float() * (-np.log(10000.0) / half2))
-    # allocate
-    row_positional_enc = torch.zeros(grid_h, half1)
-    col_positional_enc = torch.zeros(grid_w, half2)
-    # fill row position encoding using sine and cosine
-    row_positional_enc[:, 0::2] = torch.sin(position_row * div_term_row)
-    row_positional_enc[:, 1::2] = torch.cos(position_row * div_term_row)
-    # fill col position encoding
-    col_positional_enc[:, 0::2] = torch.sin(position_col * div_term_col)
-    col_positional_enc[:, 1::2] = torch.cos(position_col * div_term_col)
+    # how many even/odd slots in each half
+    even1 = (half1 + 1) // 2
+    odd1  = half1 // 2
+    even2 = (half2 + 1) // 2
+    odd2  = half2 // 2
+
+    # row and col indices
+    pos_r = torch.arange(grid_h).unsqueeze(1).float()  # [H,1]
+    pos_c = torch.arange(grid_w).unsqueeze(1).float()  # [W,1]
+
+    # frequency terms
+    div_r_even = torch.exp(torch.arange(even1).float() * (-np.log(10000.0) / half1))
+    div_r_odd  = torch.exp(torch.arange(odd1).float()  * (-np.log(10000.0) / half1))
+    div_c_even = torch.exp(torch.arange(even2).float() * (-np.log(10000.0) / half2))
+    div_c_odd  = torch.exp(torch.arange(odd2).float()  * (-np.log(10000.0) / half2))
+
+    # build row & col PEs
+    row_pe = torch.zeros(grid_h, half1)
+    row_pe[:, 0::2] = torch.sin(pos_r * div_r_even)
+    row_pe[:, 1::2] = torch.cos(pos_r * div_r_odd)
+
+    col_pe = torch.zeros(grid_w, half2)
+    col_pe[:, 0::2] = torch.sin(pos_c * div_c_even)
+    col_pe[:, 1::2] = torch.cos(pos_c * div_c_odd)
+
     # combine into [H, W, d_model]
-    positional_enc = torch.zeros(grid_h, grid_w, d_model)
+    pe = torch.zeros(grid_h, grid_w, d_model)
     for i in range(grid_h):
         for j in range(grid_w):
-            positional_enc[i, j, :half1] = row_positional_enc[i]
-            positional_enc[i, j, half1:] = col_positional_enc[j]
-    # flatten to [H*W, d_model]
-    return positional_enc.view(grid_h * grid_w, d_model)
+            pe[i, j, :half1]  = row_pe[i]
+            pe[i, j, half1:] = col_pe[j]
+
+    return pe.view(grid_h * grid_w, d_model)
 
 
 class MLP(nn.Module):
@@ -54,16 +63,17 @@
         return x
 
 class TransformerEncoder(torch.nn.Module):
-<<<<<<< HEAD
     def __init__(self, 
+                 config,
                  dim_in=49, 
                  dim_embed=49, #after projecting the input to the embedding dimension
                  dim_proj=49, 
                  dim_out=49, 
-                 num_heads=8, 
-                 num_encoders=6):
+                 num_heads=8):
         
         super().__init__()
+        # load config, config includes all hyperparameters of the run ie dimensions, batch size, number of patches, etc.
+        self.config = config
 
         # 1) Patch projection: map raw 49-D pixels → dim_embed (currently also 49)
         self.patch_proj = nn.Linear(dim_in, dim_embed)
@@ -76,16 +86,17 @@
 
         # 3) Stack of encoding blocks, now expecting dim_embed in/out
         self.encoding_blocks = torch.nn.ModuleList([
-            EncodingBlock(dim_in=dim_embed,
+            EncodingBlock(self.config,
+                          dim_in=dim_embed,
                           dim_proj=dim_embed,
                           dim_out=dim_out,
-                          num_heads=num_heads)
-            for _ in range(num_encoders)
+                          num_heads=self.config.num_heads)
+            for _ in range(self.config.num_encoders)
         ])
 
-        # 4) Final MLP for classification: average pooled embedding → logits
-        self.mlp = MLP(input_dim=dim_out, hidden_dim=25, output_dim=10)
-        # self.cls_head = nn.Linear(dim_out, 10)  # Classifier head for final output #TODO: add the cls token in
+        # 4) Initialise the MLPs
+        self.cls_head = MLP(input_dim=49, hidden_dim=25, output_dim=10)  # MLP for classification
+        self.mlp_between_blocks = MLP(input_dim=49, hidden_dim=49, output_dim=49)  # MLP to apply between encoding blocks        # self.cls_head = nn.Linear(dim_out, 10)  # Classifier head for final output #TODO: add the cls token in
       
     def forward(self, embedding, target_labels):
         """
@@ -95,6 +106,8 @@
         Returns:
         Cross-entropy loss.
         """
+        assert target_labels.shape == torch.Size([self.config.batch_size]), f"Expected target_labels shape ({self.config.batch_size}), got {target_labels.shape}"
+        embedding_n = embedding
         # Project raw pixels to a higher-dimensional embedding space
         # (although for now we still use 49) #TODO: select a better dim (e.g 64)
         embedding_n = self.patch_proj(embedding)
@@ -102,57 +115,6 @@
         # Add positional encoding to the embedding
         embedding_n = embedding_n + self.pos_encoding 
 
-        for encoding_block in self.encoding_blocks:
-            embedding_n = encoding_block(embedding_n)
-            ### TODO: add MLP to the output of each block?
-
-        # print(f"Final embedding_n shape before loss: {embedding_n.shape}")
-        # print(f"Target labels shape: {target_labels.shape}")
-
-        pooled = embedding_n.mean(dim=1)
-        # loss_fn = nn.CrossEntropyLoss()
-        logits = self.mlp(pooled)  # Assuming self.mlp is defined in the class
-        ### TODO: should we apply normalisation to prediction (softmax?)
-=======
-    def __init__(self, config, dim_in=49, dim_proj=49, dim_out=49, num_heads=8):
-        super().__init__()
-        # load config, config includes all hyperparameters of the run ie dimensions, batch size, number of patches, etc.
-        self.config = config
-        # --- Test case: print cross-entropy for random predictions and target labels ---
-        # Simulate random predictions and target labels for demonstration
-        # batch_size = self.config.batch_size
-        # num_classes = 10
-        # torch.manual_seed(42)
-        # random_logits = torch.randn(batch_size, num_classes)
-        # random_targets = torch.randint(0, num_classes, (batch_size,))
-        # test_loss = F.cross_entropy(random_logits, random_targets)
-        # print("Random logits:\n", random_logits)
-        # print("Random target labels:\n", random_targets)
-        # print("Cross-entropy loss for random predictions:", test_loss.item())
-        
-        # # --- Test case: perfect predictions (one-hot at correct class) ---
-        # perfect_logits = torch.zeros(batch_size, num_classes)
-        # perfect_logits[torch.arange(batch_size), random_targets] = 1.0  # Set correct class to 1
-        # perfect_loss = F.cross_entropy(perfect_logits, random_targets)
-        # print("Perfect logits:\n", perfect_logits)
-        # # Print perfect logits and random targets side by side for comparison
-        # for i in range(batch_size):
-        #     print(f"Perfect logits[{i}]: {perfect_logits[i].tolist()} | Random target: {random_targets[i].item()}")
-        # print("Cross-entropy loss for perfect predictions:", perfect_loss.item())
-
-        # initialise the encoding blocks
-        self.encoding_blocks = torch.nn.ModuleList([
-            EncodingBlock(self.config, dim_in=49, dim_proj=49, dim_out=49, num_heads=self.config.num_heads) for _ in range(self.config.num_encoders)
-        ])
-
-        # initialise the MLPs
-        self.cls_head = MLP(input_dim=49, hidden_dim=25, output_dim=10)  # MLP for classification
-        self.mlp_between_blocks = MLP(input_dim=49, hidden_dim=49, output_dim=49)  # MLP to apply between encoding blocks
-      
-    def forward(self, embedding, target_labels):
-        
-        assert target_labels.shape == torch.Size([self.config.batch_size]), f"Expected target_labels shape ({self.config.batch_size}), got {target_labels.shape}"
-        embedding_n = embedding
         for encoding_block in self.encoding_blocks:
             embedding_n = encoding_block(embedding_n) # B, num_patches, dim_proj_V
             assert embedding_n.shape == (self.config.batch_size, self.config.num_patches, self.config.dim_proj_V), f"Expected embedding_n shape ({self.config.batch_size}, {self.config.num_patches}, {self.config.dim_proj_V}), got {embedding_n.shape}"
@@ -161,10 +123,9 @@
 
         pooled = embedding_n.mean(dim=1) # Average pooling over the num_patches dimension: B, dim_out
         assert pooled.shape == torch.Size([self.config.batch_size, self.config.dim_out]), f"Expected pooled shape ({self.config.batch_size}, {self.config.dim_out}), got {pooled.shape}"
-        predictions = self.cls_head(pooled)  # Assuming self.mlp is defined in the class
-        assert predictions.shape == torch.Size([self.config.batch_size, 10]), f"Expected predictions shape ({self.config.batch_size}, 10), got {predictions.shape}"
+        logits = self.cls_head(pooled)  # Assuming self.mlp is defined in the class
+        assert logits.shape == torch.Size([self.config.batch_size, 10]), f"Expected logits shape ({self.config.batch_size}, 10), got {logits.shape}"
         ### TODO: apply normalisation to prediction (softmax?)
->>>>>>> 2e3a73cd
 
         # logits = self.cls_head(embedding_n)  # Classifier head for final output
         # print(f"logits shape: {logits.shape}")
@@ -186,10 +147,18 @@
         self.heads = torch.nn.ModuleList([
             SelfAttentionHead(self.config, dim_in=dim_in, dim_proj=dim_in, dim_out=dim_out) for _ in range(num_heads)
         ])
-        self.W_out_proj = torch.nn.Linear(392, 49)  # Linear projection after concatenation of attention heads
-        # self.mlp = MLP(input_dim=49, hidden_dim=25, output_dim=10)  # Example MLP for classification
-        # print(f"Shape of out_proj weight: {self.W_out_proj.weight.shape}")
-        # assert self.out_proj.weight.shape == (16, 49),  f"Expected out_proj weight shape (16, 49), got {self.out_proj.weight.shape}"
+        # TODO add the project, layer norm and feedforward to diagram
+        # Linear projection after concatenation of attention heads
+        self.W_out_proj = nn.Linear(num_heads * dim_out, dim_out)  
+        # add layer normalization
+        self.layernorm1 = nn.LayerNorm(dim_out)
+        self.layernorm2 = nn.LayerNorm(dim_out)
+        # feedforward: typically expands then back
+        self.ffn = nn.Sequential(
+            nn.Linear(dim_out, dim_out * 4),
+            nn.GELU(),
+            nn.Linear(dim_out * 4, dim_out)
+        )
 
     def forward(self, embedding):
         # image_columns = image_to_patch_columns  # Assuming image is already embedded
@@ -197,15 +166,16 @@
 
         ### concat all the outputs of the attention heads
         concat = torch.cat(head_outputs, dim=-1)  # Concatenate outputs of all attention heads along the feature dimension
-
-        ### linear projection of the concatenated output
-        # print(f"Shape of concatenated output: {concat.shape}") ## 
-        # print(f"Shape of out_proj weight: {self.W_out_proj.weight.shape}")
-        out_proj = torch.matmul(concat, self.W_out_proj.weight.t())  # Equivalent to self.W_out_proj(concat) without bias
-        # print(f"Shape of output after projection: {out_proj.shape}")
-        return out_proj  # Return the projected output
-        # return concat @ out_proj  # Project the concatenated output to the desired output dimension
-    
+        # D linear project of the concatenated outputs to a new dim 
+        attn_out = self.W_out_proj(concat) 
+        # 
+        projected_embed = self.layernorm1(embedding + attn_out)
+        # feed forward
+        ffn_out = self.ffn(projected_embed)
+        # Add layer normalization after the feedforward network
+        out = self.layernorm2(projected_embed + ffn_out)
+        return out
+
 class SelfAttentionHead(torch.nn.Module):
     def __init__(self, config, dim_in, dim_proj, dim_out): ### TODO: seperate dim_v, dim_qk
         ### TODO: include batch size in assertions
@@ -214,10 +184,10 @@
         self.dim_in = dim_in
         self.dim_proj = dim_proj
         self.dim_out = dim_out  
-        self.W_v = torch.nn.Linear(dim_in, dim_proj) ### (49, Y) Y=Z
-        self.W_q = torch.nn.Linear(dim_in, dim_proj) ### (49, Z)
-        self.W_k = torch.nn.Linear(dim_in, dim_proj) ### (49, Z)
-        self.W_h = torch.nn.Linear(dim_proj, dim_out) ### (Y, 49)    
+        self.W_q = nn.Linear(dim_in, dim_proj)
+        self.W_k = nn.Linear(dim_in, dim_proj)
+        self.W_v = nn.Linear(dim_in, dim_proj)
+        self.W_h = nn.Linear(dim_proj, dim_out)   
     
     def forward(self, embedding):
         """
